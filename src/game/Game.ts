--- conflicted
+++ resolved
@@ -2000,7 +2000,6 @@
       }
     }
   } catch { /* ignore core draw errors */ }
-<<<<<<< HEAD
   // Enemies: optional GL instanced renderer for enemy bodies (overlays/HP bars still drawn in 2D path)
   try {
     const glER: any = (window as any).__glEnemiesRenderer;
@@ -2033,8 +2032,8 @@
       this.enemyManager.draw(this.ctx, this.camX, this.camY);
     }
   } catch { this.enemyManager.draw(this.ctx, this.camX, this.camY); }
-        // Bullets layer: use GL renderer when enabled, else 2D draw
-        try {
+    // Bullets layer: use GL renderer when enabled, else 2D draw
+    try {
         const glr: any = (window as any).__glBulletRenderer;
         if (glr && glr.canvas) {
             // Drive GL renderer with current bullets and camera
@@ -2056,16 +2055,8 @@
           } else {
             this.bulletManager.draw(this.ctx);
           }
-        } catch { this.bulletManager.draw(this.ctx); }
-=======
-  this.enemyManager.draw(this.ctx, this.camX, this.camY, {
-    shakeX: shakeOffsetX,
-    shakeY: shakeOffsetY,
-    brightness: this.environment?.dayFactor ?? 1,
-  });
-        this.bulletManager.draw(this.ctx);
->>>>>>> eb337b4d
-        // Active beams (railgun/sniper) under player for proper layering
+  } catch { this.bulletManager.draw(this.ctx); }
+  // Active beams (railgun/sniper) under player for proper layering
         const glBR: any = (window as any).__glBeamsRenderer;
         let skipped2DBeams = false;
         if (this._activeBeams && this._activeBeams.length) {
